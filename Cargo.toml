--- conflicted
+++ resolved
@@ -32,16 +32,10 @@
 rand = "0.9"
 serde = "1.0"
 thiserror = "2.0"
-<<<<<<< HEAD
 tokio = "1.45"
+toml = "0.8"
 tracing = "0.1"
-tracing-subscriber = "0.3"
+tracing-subscriber = { version = "0.3", features = ["env-filter"] }
 
 [patch.crates-io]
 tokio = { git = "https://github.com/dicej/tokio", branch = "wasip2-draft" }
-=======
-tokio = "1.47"
-toml = "0.8"
-tracing = "0.1"
-tracing-subscriber = { version = "0.3", features = ["env-filter"] }
->>>>>>> 714c86dc
